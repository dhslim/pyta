from setuptools import setup

def readme():
    try:
        import pypandoc
    except ImportError:
        return ''

    return pypandoc.convert('README.md', 'rst')

setup(
    name='python-ta',
    version='1.1.2',
    description='Code checking tool for teaching Python',
    long_description=readme(),
    url='http://github.com/pyta-uoft/pyta',
    author='David Liu',
    author_email='david@cs.toronto.edu',
    license='MIT',
<<<<<<< HEAD
    packages=['python_ta', 'python_ta.reporters', 'python_ta.checkers', 'python_ta.docstring', 'python_ta.transforms'],
=======
    packages=['python_ta', 'python_ta.reporters', 'python_ta.checkers',
              'python_ta.docstring', 'python_ta.patches',
              'python_ta.parser'],
>>>>>>> 4b47dc77
    install_requires=[
        'funcparserlib',
        'pycodestyle',
        'pylint',
        'colorama',
        'six',
        'jinja2',
    ],
    include_package_data=True,
    zip_safe=False)<|MERGE_RESOLUTION|>--- conflicted
+++ resolved
@@ -17,13 +17,9 @@
     author='David Liu',
     author_email='david@cs.toronto.edu',
     license='MIT',
-<<<<<<< HEAD
-    packages=['python_ta', 'python_ta.reporters', 'python_ta.checkers', 'python_ta.docstring', 'python_ta.transforms'],
-=======
     packages=['python_ta', 'python_ta.reporters', 'python_ta.checkers',
               'python_ta.docstring', 'python_ta.patches',
-              'python_ta.parser'],
->>>>>>> 4b47dc77
+              'python_ta.parser', 'python_ta.transforms'],
     install_requires=[
         'funcparserlib',
         'pycodestyle',

--- conflicted
+++ resolved
@@ -62,79 +62,10 @@
 
 The description of `value` should really reference the fact that these are literal constants rather than just computed values.
 
-<<<<<<< HEAD
-## Decorators
-
-The description of wrapper "turns from a FunctionDef to a Decorators node" is incorrect.
-A Decorators node is actually a child of a FunctionDef.
-
-The type of the `nodes` attribute seems to be a list of names, and is certainly not type `Decorators` (this would be oddly recursive).
-
-## DelName
-
-The description of `name` is awkwardly worded. Perhaps it's missing a word or two?
-
-## Delete
-
-The type of `targets` is incorrect - it should really be referring to `DelAttr` and `DelName` here.
-
-There should be an example where the length of `targets` is greater than one.
-
-## Dict
-
-Type of `items` should specify that there are two nodes in each tuple:
-`List[Tuple[Node, Node]]`.
-
-## For
-
-Don't write `Node(Name | Tuple | List)` -- this syntax doesn't mean anything.
-Probably should just be `Name | Tuple | List`, but there should be different
-examples illustrating the different possibilities.
-
-Example for `iter` is incorrect - it's only the value being iterated over,
-which is `range(3)` in this case.
-
-There should be an example for `orelse` as well.
-
-## FunctionDef
-
-`decorators` is a list of decorators (could be more than one).
-
-`returns` is a return annotation in the function header, not the `return` statement.
-See <https://www.python.org/dev/peps/pep-3107/#return-values>
-
-## If
-
-Attribute should probably be `body` (not capitalized).
-
-## IfExpr
-
-Attribute should probably be `body` (not capitalized).
-
-## Import
-
-Not all imports need to have an alias (e.g., `import astroid` vs. `import astroid as ast`).
-It would be good to show an example of both, and how the attribute values differ.
-
-Also would be good to show having multiple imports on the same line.
-
-## ImportFrom
-
-Same comment as `Import`. Also worth investigating: is the `level` attribute on `Import` as well?
-
-## Index
-
-The type of `value` is more general; e.g., `x[1+2]`.
-
-## Lambda
-
-`args` is an `Arguments` node.
-=======
 ## ListComp
 
 It seems like the type of `Generators` should be `List[Comprehension]`,
 unless there is another possibility for these elements?
->>>>>>> 4b47dc77
 
 ## Nonlocal
 
@@ -155,40 +86,10 @@
     return x
 ```
 
-## Return
-
-The type of `value` should be `Expr | None`.
-
-*** In Example 1's documentation, the value of `value` should be explicitly written as `None`.
-
 ## Starred
 
 Would be good to mention what the `Starred` node appears under in the example, since it's not immediately obvious. *** (Is there an implicit `Tuple` representing the assignment targets?)
 
 ## TryFinally
 
-<<<<<<< HEAD
-*** It seems like the `body` actually has type `TryExcept`.
-=======
-It seems like the `body` actually has type `TryExcept`.
-
-## While
-
-The `test` can be an arbitrary `Expr` (e.g., imagine a function call here).
-
-In the example, the `test` is actually a `Const` node with value `True`.
-
-## With
-
-It seems like `items` is a list of tuples, not a list of `Expr`.
-
-## Yield
-
-Express the type of `value` as `Expr | None`.
-
-Explicitly write `None` in the first example description.
-
-## YieldFrom
-
-The type of `value` is not necessarily a `GeneratorExp` (in fact, in the example given it is a `Call`).
->>>>>>> 4b47dc77
+*** It seems like the `body` actually has type `TryExcept`.
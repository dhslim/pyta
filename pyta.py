"""Python Teaching Assistant

The goal of this module is to provide automated feedback to students in our
introductory Python courses, using static analysis of their code.

To run the checker, call the check function on the name of the module to check.

> import pyta
> pyta.check('mymodule')
"""
import importlib.util
import pylint.lint as lint
from pylint.reporters import BaseReporter
from astroid import MANAGER

import webbrowser
<<<<<<< HEAD

=======
import os
import sys
from urllib.request import pathname2url
>>>>>>> 8c8a18b5

# Local version of website; will be updated later.
HELP_URL = 'http://www.cs.toronto.edu/~david/pyta/'

# check the python version
if sys.version_info < (3, 4, 0):
    print('You need Python 3.4 or later to run this script\n')

def check(module_name):
    """Check a module for errors, printing a report.

    The name of the module should be passed in as a string,
    without a file extension (.py).
    """
    # Reset astroid cache
    MANAGER.astroid_cache.clear()

    spec = importlib.util.find_spec(module_name)
    reporter = PyTAReporter()
    linter = lint.PyLinter(reporter=reporter)
    linter.load_default_plugins()
    linter.load_plugin_modules(['checkers/forbidden_import_checker',
                                'checkers/global_variables_checker',
                                'checkers/dynamic_execution_checker',
                                'checkers/IO_Function_checker'])
    linter.read_config_file()
    linter.load_config_file()
    linter.check([spec.origin])
    reporter.print_message_ids()


def doc(msg_id):
    """Open a webpage explaining the error for the given message."""
    msg_url = HELP_URL + '#' + msg_id
    print('Opening {} in a browser.'.format(msg_url))
    webbrowser.open(msg_url)


class PyTAReporter(BaseReporter):
    def __init__(self):
        super().__init__(self)
        self._messages = []

    def handle_message(self, msg):
        """Handle a new message triggered on the current file."""
        self._messages.append(msg)

    def print_message_ids(self):
        # Sort the messages by their type.
        self._messages.sort(key=lambda s: s[0])

        for msg in self._messages:
            if msg.msg_id.startswith('E'):
                # Error codes appear in red
                code = '\033[1;31m' + msg.msg_id + '\033[0m:'
            else:
                code = '\033[1m' + msg.msg_id + '\033[0m:'

            print(code, '({})\n    {}'.format(msg.symbol, msg.msg))<|MERGE_RESOLUTION|>--- conflicted
+++ resolved
@@ -14,20 +14,16 @@
 from astroid import MANAGER
 
 import webbrowser
-<<<<<<< HEAD
+import sys
 
-=======
-import os
-import sys
-from urllib.request import pathname2url
->>>>>>> 8c8a18b5
 
 # Local version of website; will be updated later.
 HELP_URL = 'http://www.cs.toronto.edu/~david/pyta/'
 
 # check the python version
 if sys.version_info < (3, 4, 0):
-    print('You need Python 3.4 or later to run this script\n')
+    print('You need Python 3.4 or later to run this script')
+
 
 def check(module_name):
     """Check a module for errors, printing a report.
